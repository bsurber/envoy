--- conflicted
+++ resolved
@@ -88,12 +88,8 @@
   }
 
   return [&, config = std::move(config), config_with_hash_key, tls_store = std::move(tls_store),
-<<<<<<< HEAD
-          matcher = std::move(matcher)](Http::FilterChainFactoryCallbacks& callbacks) -> void {
-=======
           matcher = std::move(matcher), preview_matcher = std::move(preview_matcher)](
              Http::FilterChainFactoryCallbacks& callbacks) -> void {
->>>>>>> 9cd63e9f
     std::unique_ptr<RateLimitClient> local_client =
         createLocalRateLimitClient(tls_store->global_client_tls, tls_store->buckets_tls);
 
